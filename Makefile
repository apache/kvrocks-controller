--- conflicted
+++ resolved
@@ -1,6 +1,3 @@
-<<<<<<< HEAD
-PROGRAM=kvrocks-controller
-=======
 # Licensed to the Apache Software Foundation (ASF) under one
 # or more contributor license agreements.  See the NOTICE file
 # distributed with this work for additional information
@@ -17,10 +14,8 @@
 # KIND, either express or implied.  See the License for the
 # specific language governing permissions and limitations
 # under the License.
-#
 
-PROGRAM=kvrocks_controller
->>>>>>> 00213709
+PROGRAM=kvrocks-controller
 
 CCCOLOR="\033[37;1m"
 MAKECOLOR="\033[32;1m"
