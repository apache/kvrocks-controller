package main

import (
	"fmt"
	"math/rand"
	"strings"

	"github.com/TwiN/go-color"
)

func randString(length int) string {
<<<<<<< HEAD
	r := rand.New(rand.NewSource(time.Now().UnixNano()))
=======
>>>>>>> 46d1b027
	table := "abcdefghijklmnopqrstuvwxyzABCDEFGHIJKLMNOPQRSTUVWXYZ0123456789"
	builder := strings.Builder{}
	for i := 0; i < length; i++ {
		builder.WriteByte(table[rand.Intn(62)])
	}
	return builder.String()
}

func Info(format string, args ...interface{}) {
	fmt.Println(color.Ize(color.Bold, fmt.Sprintf(format, args...)))
}

func Error(format string, args ...interface{}) {
	fmt.Println(color.Ize(color.Red, fmt.Sprintf(format, args...)))
}<|MERGE_RESOLUTION|>--- conflicted
+++ resolved
@@ -9,10 +9,7 @@
 )
 
 func randString(length int) string {
-<<<<<<< HEAD
 	r := rand.New(rand.NewSource(time.Now().UnixNano()))
-=======
->>>>>>> 46d1b027
 	table := "abcdefghijklmnopqrstuvwxyzABCDEFGHIJKLMNOPQRSTUVWXYZ0123456789"
 	builder := strings.Builder{}
 	for i := 0; i < length; i++ {
